#!/usr/bin/env python
import random
import sys
import os
from enum import Enum
from PyQt5.QtGui import *

from ExtendAnalysis.ExtendType import *
from .Commons.ExtendTable import *
from .ModifyWindow.ModifyWindow import *
from .FittingWindow import *


class Graph(AutoSavedWindow):
    graphLibrary = "matplotlib"
    @classmethod
    def active(cls, n=0):
        list = cls.mdimain.subWindowList(order=QMdiArea.ActivationHistoryOrder)
        m = 0
        for l in reversed(list):
            if isinstance(l, Graph):
                if m == n:
                    return l
                else:
                    m += 1

    @classmethod
    def closeAllGraphs(cls):
        list = cls.mdimain.subWindowList(order=QMdiArea.ActivationHistoryOrder)
        for l in reversed(list):
            if isinstance(l, Graph):
                l.close(force=True)

    def _prefix(self):
        return 'graph'

    def _suffix(self):
        return '.grf'

    def _save(self, file):
        d = {}
        if isinstance(self.canvas, ExtendCanvas):
            d['Library'] = 'matplotlib'
        elif isinstance(self.canvas, pyqtCanvas):
            d['Library'] = 'pyqtgraph'
        self.canvas.SaveAsDictionary(d, os.path.dirname(file))
        d['Graph'] = {}
        d['Graph']['Position_x'] = self.pos().x()
        d['Graph']['Position_y'] = self.pos().y()
        with open(file, 'w') as f:
            f.write(str(d))

    def _load(self, file):
        with open(file, 'r') as f:
            d = eval(f.read())
        self.move(d['Graph']['Position_x'], d['Graph']['Position_y'])
        self.canvas.EnableDraw(False)
        self.canvas.LoadFromDictionary(d, os.path.dirname(file))
        self.canvas.EnableDraw(True)

    def _loadLibType(self, file):
        with open(file, 'r') as f:
            d = eval(f.read())
        if 'Library' in d:
            return d["Library"]
        else:
            return "matplotlib"

    def _init(self, file=None, lib=None):
        if file is not None:
            lib = self._loadLibType(file)
        if lib is None:
            lib = Graph.graphLibrary
        if lib == "matplotlib":
            self.canvas = ExtendCanvas()
        elif lib == "pyqtgraph":
            self.canvas = pyqtCanvas()
        self.setWidget(self.canvas)
        if file is not None:
            self._load(file)
        self.canvas.keyPressed.connect(self.keyPress)
        self.resized.connect(self.canvas.parentResized)
        self.canvas.setSaveFunction(self.Save)
        if file is not None:
            self.canvas.RestoreSize()
        else:
            self.canvas.RestoreSize(init=True)

    def keyPress(self, e):
        if e.key() == Qt.Key_G:
            ModifyWindow(self.canvas, self)
        if e.key() == Qt.Key_F:
            wavelis = []
            for d in self.canvas.getLines():
                if d.wave.FileName is not None:
                    wavelis.append(d.wave)
            FittingWindow(self, wavelis, self.canvas)
        if e.key() == Qt.Key_L:
            wavelis = []
            for d in self.canvas.getImages():
                if d.wave.FileName is not None:
                    wavelis.append(d.wave)
            LineProfileWindow(self, wavelis, self.canvas)
        if e.key() == Qt.Key_S:
            text, ok = QInputDialog.getText(self, '---Save Dialog---', 'Enter graph name:')
            if not text.endswith('.grf'):
                text += '.grf'
            if ok:
                self.Save(text)
<<<<<<< HEAD

    def closeEvent(self, event):
        self.canvas.fig.canvas = None
        super().closeEvent(event)

    def Append(self, wave, axis=Axis.BottomLeft):
        return self.canvas.Append(wave, axis)

    def Duplicate(self):
        dic = {}
        self.canvas.SaveAsDictionary(dic, home())
        g = Graph()
=======
        if e.key() == Qt.Key_D:
            #text, ok = QInputDialog.getText(self, '---Save Dialog---', 'Enter graph name:')
            self.Duplicate(lib = Graph.graphLibrary)
    def closeEvent(self,event):
        self.canvas.fig.canvas=None
        super().closeEvent(event)
    def Append(self,wave,axis=Axis.BottomLeft):
        return self.canvas.Append(wave,axis)
    def Duplicate(self,lib=None):
        dic={}
        self.canvas.SaveAsDictionary(dic,home())
        g=Graph(lib=lib)
>>>>>>> 7b54a97a
        g.canvas.EnableDraw(False)
        g.canvas.LoadFromDictionary(dic, home())
        g.canvas.EnableDraw(True)
        return g

<<<<<<< HEAD

def display(w):
    g = Graph()
=======
def display(w,lib=None):
    g=Graph(lib=lib)
>>>>>>> 7b54a97a
    g.Append(w)
    return g


class PreviewWindow(ExtendMdiSubWindow):
    instance = None

    def __new__(cls, list):
        if cls.__checkInstance():
            return cls.instance()
        return ExtendMdiSubWindow.__new__(cls)

    @classmethod
    def __checkInstance(cls):
        if cls.instance is not None:
            if cls.instance() is not None:
                return True
        return False

    def __init__(self, list):
        if self.__checkInstance():
            self.main.Clear()
            self.left.Clear()
            self.bottom.Clear()
        else:
            PreviewWindow.instance = weakref.ref(self)
            super().__init__()
            self.setWindowTitle("Preview Window")
            self.setSizePolicy(QSizePolicy.Expanding, QSizePolicy.Expanding)
            self.resize(500, 500)
            self.updateGeometry()
            self.__initcanvas()
            self.__initlayout()
        n = 1
        if hasattr(list, '__iter__'):
            lists = list
        else:
            lists = [list]
        if not len(lists) == 0:
            self.wave = lists[0]
        else:
            self.wave = None
        for l in lists:
            self.main.Append(l)
            n = max(n, l.data.ndim)
        self.dim = n
        self._setLayout(1)
        self.axis_c()
        self.show()

    def __initcanvas(self):
        self.left = ExtendCanvas()
        self.left.addAxisRangeChangeListener(self.axis_l)
        self.main = ExtendCanvas()
        self.main.addAxisRangeChangeListener(self.axis_c)
        self.main.addAnchorChangedListener(self.OnAnchorChanged)
        self.bottom = ExtendCanvas()
        self.bottom.addAxisRangeChangeListener(self.axis_b)
        self.axisflg = False

    def __initlayout(self):
        layout = QGridLayout()
        layout.setSpacing(0)
        layout.addWidget(self.left, 0, 0)
        layout.addWidget(self.main, 0, 1)
        layout.addWidget(self.bottom, 1, 1)

        layout.setRowStretch(0, 6)
        layout.setRowStretch(1, 4)
        layout.setColumnStretch(0, 4)
        layout.setColumnStretch(1, 6)
        self.gl = layout
        wid = QWidget(self)
        wid.setLayout(layout)
        self.setWidget(wid)

    def _setLayout(self, mode):
        if mode == 2:
            self.gl.setRowStretch(0, 6)
            self.gl.setRowStretch(1, 4)
            self.gl.setColumnStretch(0, 4)
            self.gl.setColumnStretch(1, 6)
            self.left.show()
            self.bottom.show()
        elif mode == 1:
            self.gl.setRowStretch(0, 6)
            self.gl.setRowStretch(1, 0)
            self.gl.setColumnStretch(0, 0)
            self.gl.setColumnStretch(1, 6)
            self.left.hide()
            self.bottom.hide()

    def axis_l(self):
        if self.axisflg:
            return
        self.axisflg = True
        range = self.left.getAxisRange('Left')
        self.main.setAxisRange(range, 'Left')
        self.axisflg = False

    def axis_b(self):
        if self.axisflg:
            return
        self.axisflg = True
        range = self.bottom.getAxisRange('Bottom')
        self.main.setAxisRange(range, 'Bottom')
        self.axisflg = False

    def axis_c(self):
        if self.axisflg:
            return
        self.axisflg = True
        range = self.main.getAxisRange('Left')
        self.left.setAxisRange(range, 'Left')
        range = self.main.getAxisRange('Bottom')
        self.bottom.setAxisRange(range, 'Bottom')
        self.axisflg = False

    def OnAnchorChanged(self):
        self.left.Clear()
        self.bottom.Clear()
        flg = False
        for i in [1, 2, 3]:
            res = self.main.getAnchorInfo(i)
            if res is None:
                continue
            w = res[0]
            if w is None:
                continue
            if w.wave.data.ndim == 2:
                flg = True
                p = w.wave.posToPoint(res[1])
                slicex = Wave()
                slicex.data = w.wave.data[p[1], :]
                slicex.x = w.wave.x
                slicey = Wave()
                slicey.data = w.wave.y
                slicey.x = w.wave.data[:, p[0]]
                id1 = self.left.Append(slicey)
                id2 = self.bottom.Append(slicex)
                self.left.setDataColor(self.main.getAnchorColor(i), id1)
                self.bottom.setDataColor(self.main.getAnchorColor(i), id2)
        anc1 = self.main.getAnchorInfo(1)
        anc2 = self.main.getAnchorInfo(2)
        if anc1 is not None and anc2 is not None:
            if anc1[0] == anc2[0]:
                flg = True
                w = anc1[0].wave
                p1 = w.posToPoint(anc1[1])
                p2 = w.posToPoint(anc2[1])
                slicex = w.slice(p1, p2, 'x')
                slicey = w.slice(p1, p2, 'y')
                id1 = self.left.Append(slicey)
                id2 = self.bottom.Append(slicex)
                self.left.setDataColor(self.main.getAnchorColor(i), id1)
                self.bottom.setDataColor(self.main.getAnchorColor(i), id2)
        if flg:
            self._setLayout(2)
        else:
            self._setLayout(1)

    @classmethod
    def SelectedArea(cls):
        if not cls.__checkInstance():
            return None
        obj = cls.instance()
        if obj.wave == None:
            return None
        pt = obj.main.SelectedRange()
        if pt is None:
            return None
        return (obj.wave.posToPoint(pt[0]), obj.wave.posToPoint(pt[1]))

    @classmethod
    def AnchorArea(cls):
        if not cls.__checkInstance():
            return None
        obj = cls.instance()
        if obj.wave == None:
            return None
        anc1 = obj.main.getAnchorInfo(1)
        anc2 = obj.main.getAnchorInfo(2)
        if anc1 is not None and anc2 is not None:
            if anc1[0] == anc2[0]:
                return (obj.wave.posToPoint(anc1[1]), obj.wave.posToPoint(anc2[1]))


class Table(ExtendMdiSubWindow):
    def __init__(self, wave=None):
        super().__init__()
        self.setWindowTitle("Table Window")
        self.resize(400, 400)
        self.__initlayout(wave)

    def __initlayout(self, wave):
        self._etable = ExtendTable(wave)
        self.setWidget(self._etable)
        self.show()

    def Append(self, wave):
        self._etable.Append(wave)

    def checkState(self, index):
        self._etable.checkState(index)

    def SetSize(self, size):
        self._etable.SetSize(size)<|MERGE_RESOLUTION|>--- conflicted
+++ resolved
@@ -107,7 +107,9 @@
                 text += '.grf'
             if ok:
                 self.Save(text)
-<<<<<<< HEAD
+        if e.key() == Qt.Key_D:
+            #text, ok = QInputDialog.getText(self, '---Save Dialog---', 'Enter graph name:')
+            self.Duplicate(lib=Graph.graphLibrary)
 
     def closeEvent(self, event):
         self.canvas.fig.canvas = None
@@ -116,37 +118,18 @@
     def Append(self, wave, axis=Axis.BottomLeft):
         return self.canvas.Append(wave, axis)
 
-    def Duplicate(self):
+    def Duplicate(self, lib=None):
         dic = {}
         self.canvas.SaveAsDictionary(dic, home())
-        g = Graph()
-=======
-        if e.key() == Qt.Key_D:
-            #text, ok = QInputDialog.getText(self, '---Save Dialog---', 'Enter graph name:')
-            self.Duplicate(lib = Graph.graphLibrary)
-    def closeEvent(self,event):
-        self.canvas.fig.canvas=None
-        super().closeEvent(event)
-    def Append(self,wave,axis=Axis.BottomLeft):
-        return self.canvas.Append(wave,axis)
-    def Duplicate(self,lib=None):
-        dic={}
-        self.canvas.SaveAsDictionary(dic,home())
-        g=Graph(lib=lib)
->>>>>>> 7b54a97a
+        g = Graph(lib=lib)
         g.canvas.EnableDraw(False)
         g.canvas.LoadFromDictionary(dic, home())
         g.canvas.EnableDraw(True)
         return g
 
-<<<<<<< HEAD
-
-def display(w):
-    g = Graph()
-=======
-def display(w,lib=None):
-    g=Graph(lib=lib)
->>>>>>> 7b54a97a
+
+def display(w, lib=None):
+    g = Graph(lib=lib)
     g.Append(w)
     return g
 
