from enum import IntEnum
from matplotlib.colors import hsv_to_rgb
from .SaveCanvas import *
from ExtendAnalysis import *
from ExtendAnalysis import LoadFile
import _pickle as cPickle


class Axis(IntEnum):
    BottomLeft = 1
    TopLeft = 2
    BottomRight = 3
    TopRight = 4


class WaveData(object):
    def __init__(self, wave, obj, axes, axis, idn, appearance, offset=(0, 0, 0, 0), zindex=0, contour=False, filter=None, filteredWave=None, vector=False):
        self.wave = wave
        self.obj = obj
        self.axis = axis
        self.axes = axes
        self.id = idn
        self.appearance = appearance
        self.offset = offset
        self.zindex = zindex
        self.contour = contour
        self.vector = vector
        self.filter = filter
        self.filteredWave = filteredWave


class CanvasBaseBase(DrawableCanvasBase):
    dataChanged = pyqtSignal()

    def __init__(self, *args, **kwargs):
        super().__init__(*args, **kwargs)
        self._Datalist = []
        self._inverted = False

    @notSaveCanvas
    def emitCloseEvent(self, *args, **kwargs):
        self.Clear()
        super().emitCloseEvent()

    @saveCanvas
    def updateAll(self):
        for d in self._Datalist:
            self.OnWaveModified(d.wave)

    @saveCanvas
    def OnWaveModified(self, wave):
        self.saveAppearance()
        for d in self._Datalist:
            if wave.obj == d.wave.obj:
                self.Remove(d.id, reuse=True)
                self._Append(wave, d.axis, d.id, appearance=d.appearance, offset=d.offset, zindex=d.zindex, reuse=True, contour=d.contour, filter=d.filter, wdata=d, vector=d.vector)
                flg = True
        self.loadAppearance()

    def Append(self, wave, axis=Axis.BottomLeft, id=None, appearance=None, offset=(0, 0, 0, 0), zindex=0, contour=False, filter=None, vector=False):
        if isinstance(wave, Wave):
            wav = wave
        else:
            wav = LoadFile.load(wave)
        if appearance is None:
            ids = self._Append(wav, axis, id, {}, offset, zindex, contour=contour, filter=filter, vector=vector)
        else:
            ids = self._Append(wav, axis, id, dict(appearance), offset, zindex, contour=contour, filter=filter, vector=vector)
        return ids

    @saveCanvas
    def _Append(self, w, axis, id, appearance, offset, zindex=0, reuse=False, contour=False, filter=None, wdata=None, vector=False):
        def makeWaveData(reuse, w, obj, ax, axis, ids, appearance, offset, contour, filter, filteredWave, wdata, vector):
            if reuse:
                wdata.id = ids
                wdata.obj = obj
                wdata.axes = ax
                wdata.filteredWave = filteredWave
                return wdata
            else:
                wd = WaveData(w, obj, ax, axis, ids, appearance, offset, contour=contour, filter=filter, filteredWave=filteredWave, vector=vector)
                return wd
        if filter is not None:
            wav = w.Duplicate()
            filter.execute(wav)
        else:
            wav = w
        filteredWave = wav
        type = self._checkType(w, contour, vector)
        if type == "rgb":
            wav = self._makeRGBData(wav, appearance)
<<<<<<< HEAD
        f = self._getAppendFunc(type)
        if f is None:
            print("[Graph] Can't append this data. shape = ", w.data.shape)
            return
        ids, obj, ax = f(wav, axis, id, appearance, offset)
=======
        if self._inverted:
            wav = self._makeInvertedData(wav)
        ids, obj, ax = self._getAppendFunc(type)(wav, axis, id, appearance, offset)
>>>>>>> a53dfbd6
        id_pos = ids + self._getDefaultId(type)
        self._Datalist.insert(id_pos, makeWaveData(reuse, w, obj, ax, axis, ids, appearance, offset, contour, filter, filteredWave, wdata, vector))
        if not reuse:
            w.addModifiedListener(self.OnWaveModified)
        self.dataChanged.emit()
        if appearance is not None:
            self.loadAppearance()
        return ids

    def _makeInvertedData(self, wav):
        w = wav.Duplicate()
        if w.data.ndim == 1:
            w.data, w.x = w.x, w.data
        if w.data.ndim == 2:
            w.data, w.x, w.y = w.data.T, w.y, w.x
        return w

    def _makeRGBData(self, wav, appearance):
        if wav.data.ndim == 2:
            wav = wav.Duplicate()
            if 'Range' in appearance:
                rmin, rmax = appearance['Range']
            else:
                rmin, rmax = 0, np.max(np.abs(wav.data))
            wav.data = self._Complex2HSV(wav.data, rmin, rmax, appearance.get('ColorRotation', 0))
        elif wav.data.ndim == 3:
            wav = wav.Duplicate()
            if 'Range' in appearance:
                rmin, rmax = appearance['Range']
                amp = np.where(wav.data < rmin, rmin, wav.data)
                amp = np.where(amp > rmax, rmax, amp)
                wav.data = (amp - rmin) / (rmax - rmin)
        return wav

    def _Complex2HSV(self, z, rmin, rmax, hue_start=0):
        amp = np.abs(z)
        amp = np.where(amp < rmin, rmin, amp)
        amp = np.where(amp > rmax, rmax, amp)
        ph = np.angle(z, deg=1) + hue_start
        h = (ph % 360) / 360
        s = np.ones_like(h)
        v = (amp - rmin) / (rmax - rmin)
        rgb = hsv_to_rgb(np.dstack((h, s, v)))
        return rgb

    def _checkType(self, wav, contour, vector):
        if wav.data.ndim == 1:
            return "line"
        elif wav.data.ndim == 2:
            if wav.data.dtype == complex:
                if vector:
                    return "vector"
                else:
                    return "rgb"
            else:
                if contour:
                    return "contour"
                else:
                    return "image"
        elif wav.data.ndim == 3:
            if wav.data.shape[2] in [3, 4]:
                return "rgb"
        return "undefined"

    def _getDefaultId(self, type):
        if type == "line":
            return 2000
        if type == "vector":
            return 5500
        if type == "contour":
            return 4000
        if type == "image":
            return 5000
        if type == "rgb":
            return 6000

    def _getAppendFunc(self, type):
        if type == "line":
            return self._Append1D
        if type == "vector":
            return self._AppendVectorField
        if type == "contour":
            return self._AppendContour
        if type == "image":
            return self._Append2D
        if type == "rgb":
            return self._Append3D

    def _Append1D(self, wav, axis, ID, appearance, offset):
        if wav.x.ndim == 0:
            xdata = np.arange(len(wav.data))
            ydata = np.array(wav.data)
        else:
            xdata = np.array(wav.x)
            ydata = np.array(wav.data)
        if not offset[2] == 0.0:
            xdata = xdata * offset[2]
        if not offset[3] == 0.0:
            ydata = ydata * offset[3]
        xdata = xdata + offset[0]
        ydata = np.real(ydata + offset[1])
        if ID is None:
            id = -2000 + len(self.getLines())
        else:
            id = ID
        obj, ax = self._append1d(xdata, ydata, axis, id)
        return id, obj, ax

    def _Append2D(self, wav, axis, ID, appearance, offset):
        if ID is None:
            id = -5000 + len(self.getImages())
        else:
            id = ID
        im, ax = self._append2d(wav, offset, axis, id)
        return id, im, ax

    def _Append3D(self, wav, axis, ID, appearance, offset):
        if ID is None:
            id = -6000 + len(self.getRGBs())
        else:
            id = ID
        im, ax = self._append3d(wav, offset, axis, id)
        return id, im, ax

    def _AppendContour(self, wav, axis, ID, appearance, offset):
        if ID is None:
            id = -4000 + len(self.getContours())
        else:
            id = ID
        im, ax = self._appendContour(wav, offset, axis, id)
        return id, im, ax

    def _AppendVectorField(self, wav, axis, ID, appearance, offset):
        if ID is None:
            id = -5500 + len(self.getVectorFields())
        else:
            id = ID
        im, ax = self._appendVectorField(wav, offset, axis, id)
        return id, im, ax

    @saveCanvas
    def Remove(self, indexes, reuse=False):
        if hasattr(indexes, '__iter__'):
            list = indexes
        else:
            list = [indexes]
        for i in list:
            for d in self._Datalist:
                if i == d.id:
                    self._remove(d)
                    self._Datalist.remove(d)
                    if not reuse:
                        d.wave.removeModifiedListener(self.OnWaveModified)
        self.dataChanged.emit()

    @saveCanvas
    def Clear(self):
        self.Remove([d.id for d in self._Datalist])

    def getWaveData(self, dim=None, contour=False, vector=False):
        if type(dim) == str:
            return self._getWaveDataFromType(dim)
        if dim is None:
            return self._Datalist
        res = []
        for d in self._Datalist:
            if d.wave.data.ndim == 1 and dim == 1:
                res.append(d)
            if d.wave.data.ndim == 2:
                if dim == 2:
                    if d.wave.data.dtype == complex:
                        if vector and d.vector:
                            res.append(d)
                    else:
                        if contour == d.contour and vector == d.vector:
                            res.append(d)
                if dim == 3 and d.wave.data.dtype == complex and not d.vector:
                    res.append(d)
            if d.wave.data.ndim == 3 and dim == 3:
                res.append(d)
        return res

    def _getWaveDataFromType(self, type):
        if type == "line":
            return self.getLines()
        if type == "image":
            return self.getImages()
        if type == "vector":
            return self.getVectorFields()
        if type == "rgb":
            return self.getRGBs()
        if type == "contour":
            return self.getContours()

    def getLines(self):
        return self.getWaveData(1)

    def getImages(self):
        return self.getWaveData(2)

    def getContours(self):
        return self.getWaveData(2, contour=True)

    def getRGBs(self):
        return self.getWaveData(3)

    def getVectorFields(self):
        return self.getWaveData(2, vector=True)

    def setInverted(self, b):
        self._inverted = b
        self.updateAll()

    def inverted(self):
        return self._inverted

    def getDataFromIndexes(self, dim, indexes):
        res = []
        if hasattr(indexes, '__iter__'):
            list = indexes
        else:
            list = [indexes]
        for i in list:
            for d in self.getWaveData(dim):
                if d.id == i:
                    res.append(d)
        return res

    def SaveAsDictionary(self, dictionary, path):
        i = 0
        dic = {}
        self.saveAppearance()
        for data in self._Datalist:
            dic[i] = {}
            fname = data.wave.FileName()
            if fname is not None:
                dic[i]['File'] = os.path.relpath(data.wave.FileName(), path).replace('\\', '/')
            else:
                dic[i]['File'] = None
                dic[i]['Wave'] = cPickle.dumps(data.wave)
            dic[i]['Axis'] = int(data.axis)
            dic[i]['Appearance'] = str(data.appearance)
            dic[i]['Offset'] = str(data.offset)
            dic[i]['ZIndex'] = str(data.zindex)
            dic[i]['Contour'] = data.contour
            dic[i]['Vector'] = data.vector
            if data.filter is None:
                dic[i]['Filter'] = None
            else:
                dic[i]['Filter'] = str(data.filter)
            i += 1
        dictionary['Datalist'] = dic
        dictionary['Inverted'] = self._inverted

    def LoadFromDictionary(self, dictionary, path):
        from ExtendAnalysis.Analysis.filters import Filters
        self.EnableSave(False)
        i = 0
        sdir = pwd()
        cd(path)
        if 'Datalist' in dictionary:
            dic = dictionary['Datalist']
            while i in dic:
                w = dic[i]['File']
                if w is None:
                    w = cPickle.loads(dic[i]['Wave'])
                axis = Axis(dic[i]['Axis'])
                if 'Appearance' in dic[i]:
                    ap = eval(dic[i]['Appearance'])
                else:
                    ap = {}
                if 'Offset' in dic[i]:
                    offset = eval(dic[i]['Offset'])
                else:
                    offset = (0, 0, 0, 0)
                if 'ZIndex' in dic[i]:
                    zi = eval(dic[i]['ZIndex'])
                if 'Contour' in dic[i]:
                    contour = dic[i]['Contour']
                else:
                    contour = False
                if 'Vector' in dic[i]:
                    vector = dic[i]['Vector']
                else:
                    vector = False
                if 'Filter' in dic[i]:
                    str = dic[i]['Filter']
                    if str is None:
                        filter = None
                    else:
                        filter = Filters.fromString(dic[i]['Filter'])
                else:
                    filter = None
                self.Append(w, axis, appearance=ap, offset=offset, zindex=zi, contour=contour, filter=filter, vector=vector)
                i += 1
        if 'Inverted' in dictionary:
            self._inverted = dictionary['Inverted']
        self.loadAppearance()
        self.EnableSave(True)
        cd(sdir)

    def _remove(self, data):
        raise NotImplementedError()

    def _append1d(self, xdata, ydata, axis, zorder):
        raise NotImplementedError()

    def _append2d(self, wave, offset, axis, zorder):
        raise NotImplementedError()

    def _appendContour(self, wave, offset, axis, zorder):
        raise NotImplementedError()

    def _appendVectorField(self, wav, offset, axis, zorder):
        raise NotImplementedError()

    def _setZOrder(self, obj, z):
        raise NotImplementedError()


class DataSelectableCanvasBase(CanvasBaseBase):
    dataSelected = pyqtSignal()

    def __init__(self):
        super().__init__()
        self.__indexes = {}

    def setSelectedIndexes(self, dim, indexes):
        if hasattr(indexes, '__iter__'):
            list = indexes
        else:
            list = [indexes]
        if dim == 1:
            self.__indexes["line"] = list
        if dim == 2:
            self.__indexes["image"] = list
        if dim == 3:
            self.__indexes["rgb"] = list
        else:
            self.__indexes[dim] = list
        self.dataSelected.emit()

    def getSelectedIndexes(self, dim):
        if dim == 1:
            return self.__indexes.get("line", [])
        if dim == 2:
            return self.__indexes.get("image", [])
        if dim == 3:
            return self.__indexes.get("rgb", [])
        return self.__indexes.get(dim, [])

    def _findIndex(self, id):
        res = -1
        for d in self._Datalist:
            if d.id == id:
                res = self._Datalist.index(d)
        return res

    def _reorder(self):
        n1 = 0
        n2 = 0
        for d in self._Datalist:
            if d.wave.data.ndim == 1:
                d.id = -2000 + n1
                n1 += 1
            if d.wave.data.ndim == 2:
                d.id = -5000 + n2
                n2 += 1
            self._setZOrder(d.obj, d.id)

    @saveCanvas
    def moveItem(self, list, target=None):
        tar = eval(str(target))
        for l in list:
            n = self._findIndex(l)
            item_n = self._Datalist[n]
            self._Datalist.remove(item_n)
            if tar is not None:
                self._Datalist.insert(self._findIndex(tar) + 1, item_n)
            else:
                self._Datalist.insert(0, item_n)
        self._reorder()
        self.dataChanged.emit()


class DataHidableCanvasBase(DataSelectableCanvasBase):
    def saveAppearance(self):
        super().saveAppearance()
        data = self.getWaveData()
        for d in data:
            d.appearance['Visible'] = self._isVisible(d.obj)

    def loadAppearance(self):
        super().loadAppearance()
        data = self.getWaveData()
        for d in data:
            if 'Visible' in d.appearance:
                self._setVisible(d.obj, d.appearance['Visible'])

    @saveCanvas
    def hideData(self, dim, indexes):
        dat = self.getDataFromIndexes(dim, indexes)
        for d in dat:
            self._setVisible(d.obj, False)

    @saveCanvas
    def showData(self, dim, indexes):
        dat = self.getDataFromIndexes(dim, indexes)
        for d in dat:
            self._setVisible(d.obj, True)

    def _isVisible(self, obj):
        raise NotImplementedError()

    def _setVisible(self, obj, b):
        raise NotImplementedError()


class OffsetAdjustableCanvasBase(DataHidableCanvasBase):
    @saveCanvas
    def setOffset(self, offset, indexes):
        data = self.getDataFromIndexes(None, indexes)
        print(indexes, data)
        for d in data:
            d.offset = offset
            self.OnWaveModified(d.wave)

    def getOffset(self, indexes):
        res = []
        data = self.getDataFromIndexes(None, indexes)
        for d in data:
            res.append(d.offset)
        return res
<|MERGE_RESOLUTION|>--- conflicted
+++ resolved
@@ -1,535 +1,531 @@
-from enum import IntEnum
-from matplotlib.colors import hsv_to_rgb
-from .SaveCanvas import *
-from ExtendAnalysis import *
-from ExtendAnalysis import LoadFile
-import _pickle as cPickle
-
-
-class Axis(IntEnum):
-    BottomLeft = 1
-    TopLeft = 2
-    BottomRight = 3
-    TopRight = 4
-
-
-class WaveData(object):
-    def __init__(self, wave, obj, axes, axis, idn, appearance, offset=(0, 0, 0, 0), zindex=0, contour=False, filter=None, filteredWave=None, vector=False):
-        self.wave = wave
-        self.obj = obj
-        self.axis = axis
-        self.axes = axes
-        self.id = idn
-        self.appearance = appearance
-        self.offset = offset
-        self.zindex = zindex
-        self.contour = contour
-        self.vector = vector
-        self.filter = filter
-        self.filteredWave = filteredWave
-
-
-class CanvasBaseBase(DrawableCanvasBase):
-    dataChanged = pyqtSignal()
-
-    def __init__(self, *args, **kwargs):
-        super().__init__(*args, **kwargs)
-        self._Datalist = []
-        self._inverted = False
-
-    @notSaveCanvas
-    def emitCloseEvent(self, *args, **kwargs):
-        self.Clear()
-        super().emitCloseEvent()
-
-    @saveCanvas
-    def updateAll(self):
-        for d in self._Datalist:
-            self.OnWaveModified(d.wave)
-
-    @saveCanvas
-    def OnWaveModified(self, wave):
-        self.saveAppearance()
-        for d in self._Datalist:
-            if wave.obj == d.wave.obj:
-                self.Remove(d.id, reuse=True)
-                self._Append(wave, d.axis, d.id, appearance=d.appearance, offset=d.offset, zindex=d.zindex, reuse=True, contour=d.contour, filter=d.filter, wdata=d, vector=d.vector)
-                flg = True
-        self.loadAppearance()
-
-    def Append(self, wave, axis=Axis.BottomLeft, id=None, appearance=None, offset=(0, 0, 0, 0), zindex=0, contour=False, filter=None, vector=False):
-        if isinstance(wave, Wave):
-            wav = wave
-        else:
-            wav = LoadFile.load(wave)
-        if appearance is None:
-            ids = self._Append(wav, axis, id, {}, offset, zindex, contour=contour, filter=filter, vector=vector)
-        else:
-            ids = self._Append(wav, axis, id, dict(appearance), offset, zindex, contour=contour, filter=filter, vector=vector)
-        return ids
-
-    @saveCanvas
-    def _Append(self, w, axis, id, appearance, offset, zindex=0, reuse=False, contour=False, filter=None, wdata=None, vector=False):
-        def makeWaveData(reuse, w, obj, ax, axis, ids, appearance, offset, contour, filter, filteredWave, wdata, vector):
-            if reuse:
-                wdata.id = ids
-                wdata.obj = obj
-                wdata.axes = ax
-                wdata.filteredWave = filteredWave
-                return wdata
-            else:
-                wd = WaveData(w, obj, ax, axis, ids, appearance, offset, contour=contour, filter=filter, filteredWave=filteredWave, vector=vector)
-                return wd
-        if filter is not None:
-            wav = w.Duplicate()
-            filter.execute(wav)
-        else:
-            wav = w
-        filteredWave = wav
-        type = self._checkType(w, contour, vector)
-        if type == "rgb":
-            wav = self._makeRGBData(wav, appearance)
-<<<<<<< HEAD
-        f = self._getAppendFunc(type)
-        if f is None:
-            print("[Graph] Can't append this data. shape = ", w.data.shape)
-            return
-        ids, obj, ax = f(wav, axis, id, appearance, offset)
-=======
-        if self._inverted:
-            wav = self._makeInvertedData(wav)
-        ids, obj, ax = self._getAppendFunc(type)(wav, axis, id, appearance, offset)
->>>>>>> a53dfbd6
-        id_pos = ids + self._getDefaultId(type)
-        self._Datalist.insert(id_pos, makeWaveData(reuse, w, obj, ax, axis, ids, appearance, offset, contour, filter, filteredWave, wdata, vector))
-        if not reuse:
-            w.addModifiedListener(self.OnWaveModified)
-        self.dataChanged.emit()
-        if appearance is not None:
-            self.loadAppearance()
-        return ids
-
-    def _makeInvertedData(self, wav):
-        w = wav.Duplicate()
-        if w.data.ndim == 1:
-            w.data, w.x = w.x, w.data
-        if w.data.ndim == 2:
-            w.data, w.x, w.y = w.data.T, w.y, w.x
-        return w
-
-    def _makeRGBData(self, wav, appearance):
-        if wav.data.ndim == 2:
-            wav = wav.Duplicate()
-            if 'Range' in appearance:
-                rmin, rmax = appearance['Range']
-            else:
-                rmin, rmax = 0, np.max(np.abs(wav.data))
-            wav.data = self._Complex2HSV(wav.data, rmin, rmax, appearance.get('ColorRotation', 0))
-        elif wav.data.ndim == 3:
-            wav = wav.Duplicate()
-            if 'Range' in appearance:
-                rmin, rmax = appearance['Range']
-                amp = np.where(wav.data < rmin, rmin, wav.data)
-                amp = np.where(amp > rmax, rmax, amp)
-                wav.data = (amp - rmin) / (rmax - rmin)
-        return wav
-
-    def _Complex2HSV(self, z, rmin, rmax, hue_start=0):
-        amp = np.abs(z)
-        amp = np.where(amp < rmin, rmin, amp)
-        amp = np.where(amp > rmax, rmax, amp)
-        ph = np.angle(z, deg=1) + hue_start
-        h = (ph % 360) / 360
-        s = np.ones_like(h)
-        v = (amp - rmin) / (rmax - rmin)
-        rgb = hsv_to_rgb(np.dstack((h, s, v)))
-        return rgb
-
-    def _checkType(self, wav, contour, vector):
-        if wav.data.ndim == 1:
-            return "line"
-        elif wav.data.ndim == 2:
-            if wav.data.dtype == complex:
-                if vector:
-                    return "vector"
-                else:
-                    return "rgb"
-            else:
-                if contour:
-                    return "contour"
-                else:
-                    return "image"
-        elif wav.data.ndim == 3:
-            if wav.data.shape[2] in [3, 4]:
-                return "rgb"
-        return "undefined"
-
-    def _getDefaultId(self, type):
-        if type == "line":
-            return 2000
-        if type == "vector":
-            return 5500
-        if type == "contour":
-            return 4000
-        if type == "image":
-            return 5000
-        if type == "rgb":
-            return 6000
-
-    def _getAppendFunc(self, type):
-        if type == "line":
-            return self._Append1D
-        if type == "vector":
-            return self._AppendVectorField
-        if type == "contour":
-            return self._AppendContour
-        if type == "image":
-            return self._Append2D
-        if type == "rgb":
-            return self._Append3D
-
-    def _Append1D(self, wav, axis, ID, appearance, offset):
-        if wav.x.ndim == 0:
-            xdata = np.arange(len(wav.data))
-            ydata = np.array(wav.data)
-        else:
-            xdata = np.array(wav.x)
-            ydata = np.array(wav.data)
-        if not offset[2] == 0.0:
-            xdata = xdata * offset[2]
-        if not offset[3] == 0.0:
-            ydata = ydata * offset[3]
-        xdata = xdata + offset[0]
-        ydata = np.real(ydata + offset[1])
-        if ID is None:
-            id = -2000 + len(self.getLines())
-        else:
-            id = ID
-        obj, ax = self._append1d(xdata, ydata, axis, id)
-        return id, obj, ax
-
-    def _Append2D(self, wav, axis, ID, appearance, offset):
-        if ID is None:
-            id = -5000 + len(self.getImages())
-        else:
-            id = ID
-        im, ax = self._append2d(wav, offset, axis, id)
-        return id, im, ax
-
-    def _Append3D(self, wav, axis, ID, appearance, offset):
-        if ID is None:
-            id = -6000 + len(self.getRGBs())
-        else:
-            id = ID
-        im, ax = self._append3d(wav, offset, axis, id)
-        return id, im, ax
-
-    def _AppendContour(self, wav, axis, ID, appearance, offset):
-        if ID is None:
-            id = -4000 + len(self.getContours())
-        else:
-            id = ID
-        im, ax = self._appendContour(wav, offset, axis, id)
-        return id, im, ax
-
-    def _AppendVectorField(self, wav, axis, ID, appearance, offset):
-        if ID is None:
-            id = -5500 + len(self.getVectorFields())
-        else:
-            id = ID
-        im, ax = self._appendVectorField(wav, offset, axis, id)
-        return id, im, ax
-
-    @saveCanvas
-    def Remove(self, indexes, reuse=False):
-        if hasattr(indexes, '__iter__'):
-            list = indexes
-        else:
-            list = [indexes]
-        for i in list:
-            for d in self._Datalist:
-                if i == d.id:
-                    self._remove(d)
-                    self._Datalist.remove(d)
-                    if not reuse:
-                        d.wave.removeModifiedListener(self.OnWaveModified)
-        self.dataChanged.emit()
-
-    @saveCanvas
-    def Clear(self):
-        self.Remove([d.id for d in self._Datalist])
-
-    def getWaveData(self, dim=None, contour=False, vector=False):
-        if type(dim) == str:
-            return self._getWaveDataFromType(dim)
-        if dim is None:
-            return self._Datalist
-        res = []
-        for d in self._Datalist:
-            if d.wave.data.ndim == 1 and dim == 1:
-                res.append(d)
-            if d.wave.data.ndim == 2:
-                if dim == 2:
-                    if d.wave.data.dtype == complex:
-                        if vector and d.vector:
-                            res.append(d)
-                    else:
-                        if contour == d.contour and vector == d.vector:
-                            res.append(d)
-                if dim == 3 and d.wave.data.dtype == complex and not d.vector:
-                    res.append(d)
-            if d.wave.data.ndim == 3 and dim == 3:
-                res.append(d)
-        return res
-
-    def _getWaveDataFromType(self, type):
-        if type == "line":
-            return self.getLines()
-        if type == "image":
-            return self.getImages()
-        if type == "vector":
-            return self.getVectorFields()
-        if type == "rgb":
-            return self.getRGBs()
-        if type == "contour":
-            return self.getContours()
-
-    def getLines(self):
-        return self.getWaveData(1)
-
-    def getImages(self):
-        return self.getWaveData(2)
-
-    def getContours(self):
-        return self.getWaveData(2, contour=True)
-
-    def getRGBs(self):
-        return self.getWaveData(3)
-
-    def getVectorFields(self):
-        return self.getWaveData(2, vector=True)
-
-    def setInverted(self, b):
-        self._inverted = b
-        self.updateAll()
-
-    def inverted(self):
-        return self._inverted
-
-    def getDataFromIndexes(self, dim, indexes):
-        res = []
-        if hasattr(indexes, '__iter__'):
-            list = indexes
-        else:
-            list = [indexes]
-        for i in list:
-            for d in self.getWaveData(dim):
-                if d.id == i:
-                    res.append(d)
-        return res
-
-    def SaveAsDictionary(self, dictionary, path):
-        i = 0
-        dic = {}
-        self.saveAppearance()
-        for data in self._Datalist:
-            dic[i] = {}
-            fname = data.wave.FileName()
-            if fname is not None:
-                dic[i]['File'] = os.path.relpath(data.wave.FileName(), path).replace('\\', '/')
-            else:
-                dic[i]['File'] = None
-                dic[i]['Wave'] = cPickle.dumps(data.wave)
-            dic[i]['Axis'] = int(data.axis)
-            dic[i]['Appearance'] = str(data.appearance)
-            dic[i]['Offset'] = str(data.offset)
-            dic[i]['ZIndex'] = str(data.zindex)
-            dic[i]['Contour'] = data.contour
-            dic[i]['Vector'] = data.vector
-            if data.filter is None:
-                dic[i]['Filter'] = None
-            else:
-                dic[i]['Filter'] = str(data.filter)
-            i += 1
-        dictionary['Datalist'] = dic
-        dictionary['Inverted'] = self._inverted
-
-    def LoadFromDictionary(self, dictionary, path):
-        from ExtendAnalysis.Analysis.filters import Filters
-        self.EnableSave(False)
-        i = 0
-        sdir = pwd()
-        cd(path)
-        if 'Datalist' in dictionary:
-            dic = dictionary['Datalist']
-            while i in dic:
-                w = dic[i]['File']
-                if w is None:
-                    w = cPickle.loads(dic[i]['Wave'])
-                axis = Axis(dic[i]['Axis'])
-                if 'Appearance' in dic[i]:
-                    ap = eval(dic[i]['Appearance'])
-                else:
-                    ap = {}
-                if 'Offset' in dic[i]:
-                    offset = eval(dic[i]['Offset'])
-                else:
-                    offset = (0, 0, 0, 0)
-                if 'ZIndex' in dic[i]:
-                    zi = eval(dic[i]['ZIndex'])
-                if 'Contour' in dic[i]:
-                    contour = dic[i]['Contour']
-                else:
-                    contour = False
-                if 'Vector' in dic[i]:
-                    vector = dic[i]['Vector']
-                else:
-                    vector = False
-                if 'Filter' in dic[i]:
-                    str = dic[i]['Filter']
-                    if str is None:
-                        filter = None
-                    else:
-                        filter = Filters.fromString(dic[i]['Filter'])
-                else:
-                    filter = None
-                self.Append(w, axis, appearance=ap, offset=offset, zindex=zi, contour=contour, filter=filter, vector=vector)
-                i += 1
-        if 'Inverted' in dictionary:
-            self._inverted = dictionary['Inverted']
-        self.loadAppearance()
-        self.EnableSave(True)
-        cd(sdir)
-
-    def _remove(self, data):
-        raise NotImplementedError()
-
-    def _append1d(self, xdata, ydata, axis, zorder):
-        raise NotImplementedError()
-
-    def _append2d(self, wave, offset, axis, zorder):
-        raise NotImplementedError()
-
-    def _appendContour(self, wave, offset, axis, zorder):
-        raise NotImplementedError()
-
-    def _appendVectorField(self, wav, offset, axis, zorder):
-        raise NotImplementedError()
-
-    def _setZOrder(self, obj, z):
-        raise NotImplementedError()
-
-
-class DataSelectableCanvasBase(CanvasBaseBase):
-    dataSelected = pyqtSignal()
-
-    def __init__(self):
-        super().__init__()
-        self.__indexes = {}
-
-    def setSelectedIndexes(self, dim, indexes):
-        if hasattr(indexes, '__iter__'):
-            list = indexes
-        else:
-            list = [indexes]
-        if dim == 1:
-            self.__indexes["line"] = list
-        if dim == 2:
-            self.__indexes["image"] = list
-        if dim == 3:
-            self.__indexes["rgb"] = list
-        else:
-            self.__indexes[dim] = list
-        self.dataSelected.emit()
-
-    def getSelectedIndexes(self, dim):
-        if dim == 1:
-            return self.__indexes.get("line", [])
-        if dim == 2:
-            return self.__indexes.get("image", [])
-        if dim == 3:
-            return self.__indexes.get("rgb", [])
-        return self.__indexes.get(dim, [])
-
-    def _findIndex(self, id):
-        res = -1
-        for d in self._Datalist:
-            if d.id == id:
-                res = self._Datalist.index(d)
-        return res
-
-    def _reorder(self):
-        n1 = 0
-        n2 = 0
-        for d in self._Datalist:
-            if d.wave.data.ndim == 1:
-                d.id = -2000 + n1
-                n1 += 1
-            if d.wave.data.ndim == 2:
-                d.id = -5000 + n2
-                n2 += 1
-            self._setZOrder(d.obj, d.id)
-
-    @saveCanvas
-    def moveItem(self, list, target=None):
-        tar = eval(str(target))
-        for l in list:
-            n = self._findIndex(l)
-            item_n = self._Datalist[n]
-            self._Datalist.remove(item_n)
-            if tar is not None:
-                self._Datalist.insert(self._findIndex(tar) + 1, item_n)
-            else:
-                self._Datalist.insert(0, item_n)
-        self._reorder()
-        self.dataChanged.emit()
-
-
-class DataHidableCanvasBase(DataSelectableCanvasBase):
-    def saveAppearance(self):
-        super().saveAppearance()
-        data = self.getWaveData()
-        for d in data:
-            d.appearance['Visible'] = self._isVisible(d.obj)
-
-    def loadAppearance(self):
-        super().loadAppearance()
-        data = self.getWaveData()
-        for d in data:
-            if 'Visible' in d.appearance:
-                self._setVisible(d.obj, d.appearance['Visible'])
-
-    @saveCanvas
-    def hideData(self, dim, indexes):
-        dat = self.getDataFromIndexes(dim, indexes)
-        for d in dat:
-            self._setVisible(d.obj, False)
-
-    @saveCanvas
-    def showData(self, dim, indexes):
-        dat = self.getDataFromIndexes(dim, indexes)
-        for d in dat:
-            self._setVisible(d.obj, True)
-
-    def _isVisible(self, obj):
-        raise NotImplementedError()
-
-    def _setVisible(self, obj, b):
-        raise NotImplementedError()
-
-
-class OffsetAdjustableCanvasBase(DataHidableCanvasBase):
-    @saveCanvas
-    def setOffset(self, offset, indexes):
-        data = self.getDataFromIndexes(None, indexes)
-        print(indexes, data)
-        for d in data:
-            d.offset = offset
-            self.OnWaveModified(d.wave)
-
-    def getOffset(self, indexes):
-        res = []
-        data = self.getDataFromIndexes(None, indexes)
-        for d in data:
-            res.append(d.offset)
-        return res
+from enum import IntEnum
+from matplotlib.colors import hsv_to_rgb
+from .SaveCanvas import *
+from ExtendAnalysis import *
+from ExtendAnalysis import LoadFile
+import _pickle as cPickle
+
+
+class Axis(IntEnum):
+    BottomLeft = 1
+    TopLeft = 2
+    BottomRight = 3
+    TopRight = 4
+
+
+class WaveData(object):
+    def __init__(self, wave, obj, axes, axis, idn, appearance, offset=(0, 0, 0, 0), zindex=0, contour=False, filter=None, filteredWave=None, vector=False):
+        self.wave = wave
+        self.obj = obj
+        self.axis = axis
+        self.axes = axes
+        self.id = idn
+        self.appearance = appearance
+        self.offset = offset
+        self.zindex = zindex
+        self.contour = contour
+        self.vector = vector
+        self.filter = filter
+        self.filteredWave = filteredWave
+
+
+class CanvasBaseBase(DrawableCanvasBase):
+    dataChanged = pyqtSignal()
+
+    def __init__(self, *args, **kwargs):
+        super().__init__(*args, **kwargs)
+        self._Datalist = []
+        self._inverted = False
+
+    @notSaveCanvas
+    def emitCloseEvent(self, *args, **kwargs):
+        self.Clear()
+        super().emitCloseEvent()
+
+    @saveCanvas
+    def updateAll(self):
+        for d in self._Datalist:
+            self.OnWaveModified(d.wave)
+
+    @saveCanvas
+    def OnWaveModified(self, wave):
+        self.saveAppearance()
+        for d in self._Datalist:
+            if wave.obj == d.wave.obj:
+                self.Remove(d.id, reuse=True)
+                self._Append(wave, d.axis, d.id, appearance=d.appearance, offset=d.offset, zindex=d.zindex, reuse=True, contour=d.contour, filter=d.filter, wdata=d, vector=d.vector)
+                flg = True
+        self.loadAppearance()
+
+    def Append(self, wave, axis=Axis.BottomLeft, id=None, appearance=None, offset=(0, 0, 0, 0), zindex=0, contour=False, filter=None, vector=False):
+        if isinstance(wave, Wave):
+            wav = wave
+        else:
+            wav = LoadFile.load(wave)
+        if appearance is None:
+            ids = self._Append(wav, axis, id, {}, offset, zindex, contour=contour, filter=filter, vector=vector)
+        else:
+            ids = self._Append(wav, axis, id, dict(appearance), offset, zindex, contour=contour, filter=filter, vector=vector)
+        return ids
+
+    @saveCanvas
+    def _Append(self, w, axis, id, appearance, offset, zindex=0, reuse=False, contour=False, filter=None, wdata=None, vector=False):
+        def makeWaveData(reuse, w, obj, ax, axis, ids, appearance, offset, contour, filter, filteredWave, wdata, vector):
+            if reuse:
+                wdata.id = ids
+                wdata.obj = obj
+                wdata.axes = ax
+                wdata.filteredWave = filteredWave
+                return wdata
+            else:
+                wd = WaveData(w, obj, ax, axis, ids, appearance, offset, contour=contour, filter=filter, filteredWave=filteredWave, vector=vector)
+                return wd
+        if filter is not None:
+            wav = w.Duplicate()
+            filter.execute(wav)
+        else:
+            wav = w
+        filteredWave = wav
+        type = self._checkType(w, contour, vector)
+        if type == "rgb":
+            wav = self._makeRGBData(wav, appearance)
+        if self._inverted:
+            wav = self._makeInvertedData(wav)
+        f = self._getAppendFunc(type)
+        if f is None:
+            print("[Graph] Can't append this data. shape = ", w.data.shape)
+            return
+        ids, obj, ax = f(wav, axis, id, appearance, offset)
+        id_pos = ids + self._getDefaultId(type)
+        self._Datalist.insert(id_pos, makeWaveData(reuse, w, obj, ax, axis, ids, appearance, offset, contour, filter, filteredWave, wdata, vector))
+        if not reuse:
+            w.addModifiedListener(self.OnWaveModified)
+        self.dataChanged.emit()
+        if appearance is not None:
+            self.loadAppearance()
+        return ids
+
+    def _makeInvertedData(self, wav):
+        w = wav.Duplicate()
+        if w.data.ndim == 1:
+            w.data, w.x = w.x, w.data
+        if w.data.ndim == 2:
+            w.data, w.x, w.y = w.data.T, w.y, w.x
+        return w
+
+    def _makeRGBData(self, wav, appearance):
+        if wav.data.ndim == 2:
+            wav = wav.Duplicate()
+            if 'Range' in appearance:
+                rmin, rmax = appearance['Range']
+            else:
+                rmin, rmax = 0, np.max(np.abs(wav.data))
+            wav.data = self._Complex2HSV(wav.data, rmin, rmax, appearance.get('ColorRotation', 0))
+        elif wav.data.ndim == 3:
+            wav = wav.Duplicate()
+            if 'Range' in appearance:
+                rmin, rmax = appearance['Range']
+                amp = np.where(wav.data < rmin, rmin, wav.data)
+                amp = np.where(amp > rmax, rmax, amp)
+                wav.data = (amp - rmin) / (rmax - rmin)
+        return wav
+
+    def _Complex2HSV(self, z, rmin, rmax, hue_start=0):
+        amp = np.abs(z)
+        amp = np.where(amp < rmin, rmin, amp)
+        amp = np.where(amp > rmax, rmax, amp)
+        ph = np.angle(z, deg=1) + hue_start
+        h = (ph % 360) / 360
+        s = np.ones_like(h)
+        v = (amp - rmin) / (rmax - rmin)
+        rgb = hsv_to_rgb(np.dstack((h, s, v)))
+        return rgb
+
+    def _checkType(self, wav, contour, vector):
+        if wav.data.ndim == 1:
+            return "line"
+        elif wav.data.ndim == 2:
+            if wav.data.dtype == complex:
+                if vector:
+                    return "vector"
+                else:
+                    return "rgb"
+            else:
+                if contour:
+                    return "contour"
+                else:
+                    return "image"
+        elif wav.data.ndim == 3:
+            if wav.data.shape[2] in [3, 4]:
+                return "rgb"
+        return "undefined"
+
+    def _getDefaultId(self, type):
+        if type == "line":
+            return 2000
+        if type == "vector":
+            return 5500
+        if type == "contour":
+            return 4000
+        if type == "image":
+            return 5000
+        if type == "rgb":
+            return 6000
+
+    def _getAppendFunc(self, type):
+        if type == "line":
+            return self._Append1D
+        if type == "vector":
+            return self._AppendVectorField
+        if type == "contour":
+            return self._AppendContour
+        if type == "image":
+            return self._Append2D
+        if type == "rgb":
+            return self._Append3D
+
+    def _Append1D(self, wav, axis, ID, appearance, offset):
+        if wav.x.ndim == 0:
+            xdata = np.arange(len(wav.data))
+            ydata = np.array(wav.data)
+        else:
+            xdata = np.array(wav.x)
+            ydata = np.array(wav.data)
+        if not offset[2] == 0.0:
+            xdata = xdata * offset[2]
+        if not offset[3] == 0.0:
+            ydata = ydata * offset[3]
+        xdata = xdata + offset[0]
+        ydata = np.real(ydata + offset[1])
+        if ID is None:
+            id = -2000 + len(self.getLines())
+        else:
+            id = ID
+        obj, ax = self._append1d(xdata, ydata, axis, id)
+        return id, obj, ax
+
+    def _Append2D(self, wav, axis, ID, appearance, offset):
+        if ID is None:
+            id = -5000 + len(self.getImages())
+        else:
+            id = ID
+        im, ax = self._append2d(wav, offset, axis, id)
+        return id, im, ax
+
+    def _Append3D(self, wav, axis, ID, appearance, offset):
+        if ID is None:
+            id = -6000 + len(self.getRGBs())
+        else:
+            id = ID
+        im, ax = self._append3d(wav, offset, axis, id)
+        return id, im, ax
+
+    def _AppendContour(self, wav, axis, ID, appearance, offset):
+        if ID is None:
+            id = -4000 + len(self.getContours())
+        else:
+            id = ID
+        im, ax = self._appendContour(wav, offset, axis, id)
+        return id, im, ax
+
+    def _AppendVectorField(self, wav, axis, ID, appearance, offset):
+        if ID is None:
+            id = -5500 + len(self.getVectorFields())
+        else:
+            id = ID
+        im, ax = self._appendVectorField(wav, offset, axis, id)
+        return id, im, ax
+
+    @saveCanvas
+    def Remove(self, indexes, reuse=False):
+        if hasattr(indexes, '__iter__'):
+            list = indexes
+        else:
+            list = [indexes]
+        for i in list:
+            for d in self._Datalist:
+                if i == d.id:
+                    self._remove(d)
+                    self._Datalist.remove(d)
+                    if not reuse:
+                        d.wave.removeModifiedListener(self.OnWaveModified)
+        self.dataChanged.emit()
+
+    @saveCanvas
+    def Clear(self):
+        self.Remove([d.id for d in self._Datalist])
+
+    def getWaveData(self, dim=None, contour=False, vector=False):
+        if type(dim) == str:
+            return self._getWaveDataFromType(dim)
+        if dim is None:
+            return self._Datalist
+        res = []
+        for d in self._Datalist:
+            if d.wave.data.ndim == 1 and dim == 1:
+                res.append(d)
+            if d.wave.data.ndim == 2:
+                if dim == 2:
+                    if d.wave.data.dtype == complex:
+                        if vector and d.vector:
+                            res.append(d)
+                    else:
+                        if contour == d.contour and vector == d.vector:
+                            res.append(d)
+                if dim == 3 and d.wave.data.dtype == complex and not d.vector:
+                    res.append(d)
+            if d.wave.data.ndim == 3 and dim == 3:
+                res.append(d)
+        return res
+
+    def _getWaveDataFromType(self, type):
+        if type == "line":
+            return self.getLines()
+        if type == "image":
+            return self.getImages()
+        if type == "vector":
+            return self.getVectorFields()
+        if type == "rgb":
+            return self.getRGBs()
+        if type == "contour":
+            return self.getContours()
+
+    def getLines(self):
+        return self.getWaveData(1)
+
+    def getImages(self):
+        return self.getWaveData(2)
+
+    def getContours(self):
+        return self.getWaveData(2, contour=True)
+
+    def getRGBs(self):
+        return self.getWaveData(3)
+
+    def getVectorFields(self):
+        return self.getWaveData(2, vector=True)
+
+    def setInverted(self, b):
+        self._inverted = b
+        self.updateAll()
+
+    def inverted(self):
+        return self._inverted
+
+    def getDataFromIndexes(self, dim, indexes):
+        res = []
+        if hasattr(indexes, '__iter__'):
+            list = indexes
+        else:
+            list = [indexes]
+        for i in list:
+            for d in self.getWaveData(dim):
+                if d.id == i:
+                    res.append(d)
+        return res
+
+    def SaveAsDictionary(self, dictionary, path):
+        i = 0
+        dic = {}
+        self.saveAppearance()
+        for data in self._Datalist:
+            dic[i] = {}
+            fname = data.wave.FileName()
+            if fname is not None:
+                dic[i]['File'] = os.path.relpath(data.wave.FileName(), path).replace('\\', '/')
+            else:
+                dic[i]['File'] = None
+                dic[i]['Wave'] = cPickle.dumps(data.wave)
+            dic[i]['Axis'] = int(data.axis)
+            dic[i]['Appearance'] = str(data.appearance)
+            dic[i]['Offset'] = str(data.offset)
+            dic[i]['ZIndex'] = str(data.zindex)
+            dic[i]['Contour'] = data.contour
+            dic[i]['Vector'] = data.vector
+            if data.filter is None:
+                dic[i]['Filter'] = None
+            else:
+                dic[i]['Filter'] = str(data.filter)
+            i += 1
+        dictionary['Datalist'] = dic
+        dictionary['Inverted'] = self._inverted
+
+    def LoadFromDictionary(self, dictionary, path):
+        from ExtendAnalysis.Analysis.filters import Filters
+        self.EnableSave(False)
+        i = 0
+        sdir = pwd()
+        cd(path)
+        if 'Datalist' in dictionary:
+            dic = dictionary['Datalist']
+            while i in dic:
+                w = dic[i]['File']
+                if w is None:
+                    w = cPickle.loads(dic[i]['Wave'])
+                axis = Axis(dic[i]['Axis'])
+                if 'Appearance' in dic[i]:
+                    ap = eval(dic[i]['Appearance'])
+                else:
+                    ap = {}
+                if 'Offset' in dic[i]:
+                    offset = eval(dic[i]['Offset'])
+                else:
+                    offset = (0, 0, 0, 0)
+                if 'ZIndex' in dic[i]:
+                    zi = eval(dic[i]['ZIndex'])
+                if 'Contour' in dic[i]:
+                    contour = dic[i]['Contour']
+                else:
+                    contour = False
+                if 'Vector' in dic[i]:
+                    vector = dic[i]['Vector']
+                else:
+                    vector = False
+                if 'Filter' in dic[i]:
+                    str = dic[i]['Filter']
+                    if str is None:
+                        filter = None
+                    else:
+                        filter = Filters.fromString(dic[i]['Filter'])
+                else:
+                    filter = None
+                self.Append(w, axis, appearance=ap, offset=offset, zindex=zi, contour=contour, filter=filter, vector=vector)
+                i += 1
+        if 'Inverted' in dictionary:
+            self._inverted = dictionary['Inverted']
+        self.loadAppearance()
+        self.EnableSave(True)
+        cd(sdir)
+
+    def _remove(self, data):
+        raise NotImplementedError()
+
+    def _append1d(self, xdata, ydata, axis, zorder):
+        raise NotImplementedError()
+
+    def _append2d(self, wave, offset, axis, zorder):
+        raise NotImplementedError()
+
+    def _appendContour(self, wave, offset, axis, zorder):
+        raise NotImplementedError()
+
+    def _appendVectorField(self, wav, offset, axis, zorder):
+        raise NotImplementedError()
+
+    def _setZOrder(self, obj, z):
+        raise NotImplementedError()
+
+
+class DataSelectableCanvasBase(CanvasBaseBase):
+    dataSelected = pyqtSignal()
+
+    def __init__(self):
+        super().__init__()
+        self.__indexes = {}
+
+    def setSelectedIndexes(self, dim, indexes):
+        if hasattr(indexes, '__iter__'):
+            list = indexes
+        else:
+            list = [indexes]
+        if dim == 1:
+            self.__indexes["line"] = list
+        if dim == 2:
+            self.__indexes["image"] = list
+        if dim == 3:
+            self.__indexes["rgb"] = list
+        else:
+            self.__indexes[dim] = list
+        self.dataSelected.emit()
+
+    def getSelectedIndexes(self, dim):
+        if dim == 1:
+            return self.__indexes.get("line", [])
+        if dim == 2:
+            return self.__indexes.get("image", [])
+        if dim == 3:
+            return self.__indexes.get("rgb", [])
+        return self.__indexes.get(dim, [])
+
+    def _findIndex(self, id):
+        res = -1
+        for d in self._Datalist:
+            if d.id == id:
+                res = self._Datalist.index(d)
+        return res
+
+    def _reorder(self):
+        n1 = 0
+        n2 = 0
+        for d in self._Datalist:
+            if d.wave.data.ndim == 1:
+                d.id = -2000 + n1
+                n1 += 1
+            if d.wave.data.ndim == 2:
+                d.id = -5000 + n2
+                n2 += 1
+            self._setZOrder(d.obj, d.id)
+
+    @saveCanvas
+    def moveItem(self, list, target=None):
+        tar = eval(str(target))
+        for l in list:
+            n = self._findIndex(l)
+            item_n = self._Datalist[n]
+            self._Datalist.remove(item_n)
+            if tar is not None:
+                self._Datalist.insert(self._findIndex(tar) + 1, item_n)
+            else:
+                self._Datalist.insert(0, item_n)
+        self._reorder()
+        self.dataChanged.emit()
+
+
+class DataHidableCanvasBase(DataSelectableCanvasBase):
+    def saveAppearance(self):
+        super().saveAppearance()
+        data = self.getWaveData()
+        for d in data:
+            d.appearance['Visible'] = self._isVisible(d.obj)
+
+    def loadAppearance(self):
+        super().loadAppearance()
+        data = self.getWaveData()
+        for d in data:
+            if 'Visible' in d.appearance:
+                self._setVisible(d.obj, d.appearance['Visible'])
+
+    @saveCanvas
+    def hideData(self, dim, indexes):
+        dat = self.getDataFromIndexes(dim, indexes)
+        for d in dat:
+            self._setVisible(d.obj, False)
+
+    @saveCanvas
+    def showData(self, dim, indexes):
+        dat = self.getDataFromIndexes(dim, indexes)
+        for d in dat:
+            self._setVisible(d.obj, True)
+
+    def _isVisible(self, obj):
+        raise NotImplementedError()
+
+    def _setVisible(self, obj, b):
+        raise NotImplementedError()
+
+
+class OffsetAdjustableCanvasBase(DataHidableCanvasBase):
+    @saveCanvas
+    def setOffset(self, offset, indexes):
+        data = self.getDataFromIndexes(None, indexes)
+        print(indexes, data)
+        for d in data:
+            d.offset = offset
+            self.OnWaveModified(d.wave)
+
+    def getOffset(self, indexes):
+        res = []
+        data = self.getDataFromIndexes(None, indexes)
+        for d in data:
+            res.append(d.offset)
+        return res