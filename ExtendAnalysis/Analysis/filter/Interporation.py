--- conflicted
+++ resolved
@@ -1,35 +1,27 @@
-import numpy as np
-from scipy.interpolate import interpn
-
-from ExtendAnalysis import Wave, DaskWave
-from .FilterInterface import FilterInterface
-
-
-class InterpFilter(FilterInterface):
-    def __init__(self, size):
-        self._size = size
-
-    def _execute(self, wave, **kwargs):
-        if isinstance(wave, Wave):
-            size = self._size
-            for i in range(len(size)):
-                if size[i] == 0:
-<<<<<<< HEAD
-                    size[i] = len(wave.axes[i])
-            axes = [wave.getAxis(i) for i in range(len(self._size))]
-            axes_new = [np.linspace(min(wave.getAxis(i)), max(wave.getAxis(i)), size[i]) for i in range(len(self._size))]
-            data = interpn(axes, wave.data, np.array(np.meshgrid(*axes_new)).T)
-            wave.axes = axes_new
-=======
-                    size[i] = len(wave.getAxis(i))
-            axes = [wave.getAxis(i) for i in range(len(self._size))]
-            axes_new = [np.linspace(min(ax), max(ax), size[i]) for i, ax in enumerate(axes)]
-            order = list(range(1, len(size)+1)) + [0]
-            mesh = np.array(np.meshgrid(*axes_new, indexing="ij")).transpose(*order)
-            data = interpn(axes, wave.data, mesh)
->>>>>>> 7d447857
-            wave.data = data
-            wave.axes = axes_new
-        if isinstance(wave, DaskWave):
-            raise NotImplementedError()
-        return wave
+import numpy as np
+from scipy.interpolate import interpn
+
+from ExtendAnalysis import Wave, DaskWave
+from .FilterInterface import FilterInterface
+
+
+class InterpFilter(FilterInterface):
+    def __init__(self, size):
+        self._size = size
+
+    def _execute(self, wave, **kwargs):
+        if isinstance(wave, Wave):
+            size = self._size
+            for i in range(len(size)):
+                if size[i] == 0:
+                    size[i] = len(wave.getAxis(i))
+            axes = [wave.getAxis(i) for i in range(len(self._size))]
+            axes_new = [np.linspace(min(ax), max(ax), size[i]) for i, ax in enumerate(axes)]
+            order = list(range(1, len(size)+1)) + [0]
+            mesh = np.array(np.meshgrid(*axes_new, indexing="ij")).transpose(*order)
+            data = interpn(axes, wave.data, mesh)
+            wave.data = data
+            wave.axes = axes_new
+        if isinstance(wave, DaskWave):
+            raise NotImplementedError()
+        return wave