--- conflicted
+++ resolved
@@ -7,10 +7,6 @@
 setup(
     name="ExtendAnalysis",
     version="0.1.1",
-<<<<<<< HEAD
-    install_requires=["numpy", "loky", "matplotlib", "opencv-python", "Pillow", "PyQt5", "pyqtGraph", "retry", "scipy", "watchdog", "dask[array]", "autopep8"],
-=======
-    install_requires=["numpy", "loky", "matplotlib", "opencv-python", "Pillow", "PyQt5", "pyqtGraph", "retry", "scipy", "watchdog", "dask[array]","dask_image"],
->>>>>>> ecfe0ba5
+    install_requires=["numpy", "loky", "matplotlib", "opencv-python", "Pillow", "PyQt5", "pyqtGraph", "retry", "scipy", "watchdog", "dask[array]", "dask_image", "autopep8"],
     test_suite="TestSuite.suite"
 )