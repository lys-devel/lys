import os
import sys
import traceback
from pathlib import Path


<<<<<<< HEAD
from LysQt.QtWidgets import QMdiArea, QMdiSubWindow, QSizePolicy, QMessageBox, QSpinBox, QDoubleSpinBox, QCheckBox, QRadioButton, QComboBox, QLineEdit, QListWidget, QTextEdit
=======
from LysQt.QtWidgets import QMdiArea, QMdiSubWindow, QMessageBox, QSpinBox, QDoubleSpinBox, QCheckBox, QRadioButton, QComboBox, QLineEdit, QListWidget, QTextEdit
>>>>>>> 66a1d53b
from LysQt.QtCore import Qt, pyqtSignal, QPoint
from . import home, load, SettingDict
from .generalWidgets import ScientificSpinBox, ColorSelection, ColormapSelection


class _ExtendMdiArea(QMdiArea):
    """
    MdiArea that manage AutoSavedWindows.
    """
    _main = None

    @classmethod
    def current(cls):
        return cls._main._mdiArea()

    def __init__(self, parent, workspace="default"):
        super().__init__()
        _ExtendMdiArea._main = parent
        self._workspace = workspace
        self.__list = []
        self._dicFile = home() + '/.lys/workspace/' + workspace + '/winDict.dic'
        self._windir = home() + '/.lys/workspace/' + workspace + '/wins'

    def update(self):
        dic = {}
        for i, w in enumerate(self.__list):
            d = {}
            d["FileName"] = w.FileName()
            d["TemporaryFile"] = w.TemporaryFile()
            dic[i] = d
        #print("-----update-----\n", dic)
        with open(self._dicFile, 'w') as f:
            f.write(str(dic))

    def _fileNames(self):
        return [w.FileName() for w in self.__list if w.FileName() is not None]

    def _AddAutoWindow(self, win):
        if not win.FileName() in self._fileNames():
            self.__list.append(win)
            win.saved.connect(self.update)
            win.closed.connect(lambda: self._RemoveAutoWindow(win))
            self.update()

    def _RemoveAutoWindow(self, win):
        if win in self.__list:
            self.__list.remove(win)
            if os.path.exists(win.TemporaryFile()):
                os.remove(win.TemporaryFile())
            self.update()

    def CloseAllWindows(self):
        for win in self.__list:
            self.__list.remove(win)
            win.close(force=True)
            self.update()

    def addSubWindow(self, window):
        super().addSubWindow(window)
        window.closed.connect(lambda: self.removeSubWindow(window))
        if isinstance(window, AutoSavedWindow):
            self._AddAutoWindow(window)

    @classmethod
    def loadedWindow(cls, path):
        if path is None:
            return None
        for work in cls._main._mdiArea("__all__"):
            for win in work.__list:
                file = win.FileName()
                if win.FileName() is None:
                    continue
                if Path(file) == Path(path).absolute():
                    return win

    def RestoreAllWindows(self):
        # load dict to restore
        os.makedirs(self._windir, exist_ok=True)
        if os.path.exists(self._dicFile):
            with open(self._dicFile, 'r') as f:
                dic = eval(f.read())
        else:
            dic = {}
        # load all windows and disconnect if it is temporary
        self.__list = []
        i = 0
        while i in dic:
            try:
                w = load(dic[i]["TemporaryFile"], tmpFile=dic[i]["TemporaryFile"])
                w._changeFileName(dic[i]["FileName"])
            except Exception as e:
                print("Load is skipped because of Failure:", e, file=sys.stderr)
                print(traceback.format_exc(), file=sys.stderr)
            i += 1
        self.update()

    def StoreAllWindows(self):
        wins = list(self.__list)
        self.__list.clear()
        for win in reversed(wins):
            win.close(force=True)

    def tmpFilePath(self, prefix, suffix):
        os.makedirs(self._windir, exist_ok=True)
        used = [w.TemporaryFile() for w in self.__list]
        for i in range(1000):
            path = self._windir + '/' + prefix + str(i).zfill(3) + suffix
            if path not in used:
                return path
        print('Too many windows.', file=sys.stderr)


class LysSubWindow(QMdiSubWindow):
    """
    LysSubWindow is customized QMdiSubWindow, which implement some usuful methods and signals.

    When a *AutoSavedWindow* is instantiated, it is automatically added to current MdiArea.

    It is recommended to inherit this class when developers implement new sub windows in lys.

    User input on several QWidgets can be saved and restored from file. See :meth:`saveSettings` and :meth:`restoreSettings` for detail.

    LysSubWindow can be attached to different LysSubWindow. See :meth:`attach` for detail.

    Args:
        floating(bool): Whether the window in in the current mdi area, or floating out side the medi area.
    """
    __win = []

    resized = pyqtSignal()
    """
    *resized* signal is emitted when the window is resized.
    """
    moved = pyqtSignal()
    """
    *moved* signal is emitted when the window is moved.
    """
    closed = pyqtSignal(object)
    """
    *closed* signal is emitted when the window is closed.
    """

    def __init__(self, floating=False):
        from . import glb
        super().__init__()
        self._parent = None
        self._floating = floating
        if floating:
            LysSubWindow.__win.append(self)
            glb.mainWindow().closed.connect(self.close)
        else:
            _ExtendMdiArea.current().addSubWindow(self)
        self.setAttribute(Qt.WA_DeleteOnClose)
        self.updateGeometry()
        self.show()

    def resizeEvent(self, event):
        """Reimplementation of resizeEvent in QMdiSubWindow"""
        self.resized.emit()
        return super().resizeEvent(event)

    def moveEvent(self, event):
        """Reimplementation of moveEvent in QMdiSubWindow"""
        self.moved.emit()
        return super().moveEvent(event)

    def closeEvent(self, event):
        """Reimplementation of closeEvent in QMdiSubWindow"""
        if self._parent is not None:
            self._parent.moved.disconnect(self.attachTo)
            self._parent.resized.disconnect(self.attachTo)
            self._parent.closed.disconnect(self.close)
        self.closed.emit(self)
        return super().closeEvent(event)

    def attach(self, parent):
        """
        Attach *self* to *parent*

        After it is attached, the window follows the *parent* widget automatically.

        This functionarity is usually used for several setting widgets (such as ModifyWindow of Graph), which should follow the parent (such as Graph)
        """
        self._parent = parent
        if isinstance(parent, LysSubWindow):
            self._parent.moved.connect(self.attachTo)
            self._parent.resized.connect(self.attachTo)
            self._parent.closed.connect(self.close)

    def attachTo(self):
        """
        Attach *self* to pre-registered parent by :meth:`attach`.

        When the parent window is move programatically by :func:`move`, the window does not follow.

        Developers should call this method to intentionally attach it to parent.
        """
        if self._parent is not None:
            pos = self._parent.pos()
            frm = self._parent.frameGeometry()
            self.move(QPoint(pos.x() + frm.width(), pos.y()))

    def saveSettings(self, file):
        """
        Export all widgets settings from default setting file specified by name.
        User input on various widgets are easily loaded from file by :meth:`restoreSettings`.
        """
        _save(self, file)

    def restoreSettings(self, file):
        """
        Import all widgets settings from default setting file specified by name.
        User input on various widgets are easily exported to file by :meth:`saveSettings`.
        """
        return _restore(self, file)

    def isFloating(self):
        """Return if the window is out of the mdi window or not"""
        return self._floating


def _restore(self, file):
    settings = SettingDict(file)

    for obj in self.findChildren(QSpinBox) + self.findChildren(QDoubleSpinBox):
        name = obj.objectName()
        if _checkName(name):
            if name in settings:
                obj.setValue(settings[name])

    for obj in self.findChildren(QCheckBox) + self.findChildren(QRadioButton):
        name = obj.objectName()
        if _checkName(name):
            if name in settings:
                obj.setChecked(settings[name])

    for obj in self.findChildren(QComboBox):
        name = obj.objectName()
        if _checkName(name):
            if name in settings:
                i = obj.findText(settings[name])
                if i != -1:
                    obj.setCurrentIndex(i)

    for obj in self.findChildren(QLineEdit):
        name = obj.objectName()
        if _checkName(name):
            if name in settings:
                obj.setText(settings[name])

    for obj in self.findChildren(QListWidget):
        name = obj.objectName()
        if _checkName(name):
            obj.clear()
            if name in settings:
                obj.addItems(settings[name])

    for obj in self.findChildren(QTextEdit):
        name = obj.objectName()
        if _checkName(name):
            if name in settings:
<<<<<<< HEAD
                obj.setPlainText(settings[name]) 
=======
                obj.setPlainText(settings[name])
>>>>>>> 66a1d53b


def _save(self, file):
    settings = SettingDict(file)

    for obj in self.findChildren(QSpinBox) + self.findChildren(QDoubleSpinBox):
        name = obj.objectName()
        if _checkName(name):
            settings[name] = obj.value()

    for obj in self.findChildren(QCheckBox) + self.findChildren(QRadioButton):
        name = obj.objectName()
        if _checkName(name):
            settings[name] = obj.isChecked()

    for obj in self.findChildren(QComboBox):
        name = obj.objectName()
        if _checkName(name):
            settings[name] = obj.currentText()

    for obj in self.findChildren(QLineEdit):
        name = obj.objectName()
        if _checkName(name):
            settings[name] = obj.text()

    for obj in self.findChildren(QListWidget):
        name = obj.objectName()
        if _checkName(name):
            settings[name] = [obj.item(i).text() for i in range(obj.count())]
<<<<<<< HEAD
=======

    for obj in self.findChildren(QTextEdit):
        name = obj.objectName()
        if _checkName(name):
            settings[name] = obj.toPlainText()
    return settings
>>>>>>> 66a1d53b

    for obj in self.findChildren(QTextEdit):
        name = obj.objectName()
        if _checkName(name):
            settings[name] = obj.toPlainText()
    return settings

def _checkName(name):
    if name == "":
        return False
    elif name.startswith("qt_"):
        return False
    else:
        return True


class AutoSavedWindow(LysSubWindow):
    """
    This is a base widget class for auto save feature, which is mainly used for Graph class.

    When a *AutoSavedWindow* is instantiated, it is automatically added to current MdiArea.

    At the same time, the window is connected to a temporary file in .lys/workspace/. See :meth:`Save` for detail.

    This functionarity is realized by calling :meth:`_save` method, which should be implemented in class that inherit *AutoSavedWindow*

    To gives default file name, the class should also implement :meth:`_prefix` and :meth:`_suffix` methods, in addition to :meth:`save` method.

    """
    saved = pyqtSignal()
    """*saved* signal is emitted when it is saved."""

    def __new__(cls, file=None, warn=True, **kwargs):
        obj = _ExtendMdiArea.loadedWindow(file)
        if obj is not None:
            obj.raise_()
            if obj._mdiArea() == _ExtendMdiArea.current():
                if warn:
                    print(file + " has been loaded in " + obj._mdiArea()._workspace, file=sys.stderr)
                return None
            elif warn:
                msg = QMessageBox(parent=_ExtendMdiArea.current())
                msg.setIcon(QMessageBox.Warning)
                msg.setText(file + " has been loaded in " + obj._mdiArea()._workspace + ". Do you want to move it to current workspace?")
                msg.setWindowTitle("Caution")
                msg.setStandardButtons(QMessageBox.Ok | QMessageBox.Cancel)
                ok = msg.exec_()
                if ok == QMessageBox.Cancel:
                    return None
                else:
                    obj.close(force=True)
                    return super().__new__(cls)
        return super().__new__(cls)

    def __init__(self, file=None, *args, tmpFile=None, **kwargs):
        self.__closeflg = True
        self.__modified = False
        if file is None:
            self.__file = None
        else:
            self.__file = os.path.abspath(file)
        if tmpFile is None:
            self.__tmpFile = _ExtendMdiArea.current().tmpFilePath(self._prefix(), self._suffix())
        else:
            self.__tmpFile = tmpFile
        super().__init__()
        self.setWindowTitle(self.Name())

    def _changeFileName(self, file):
        self.__file = file
        self.setWindowTitle(self.Name())

    def _mdiArea(self):
        parent = self
        while not isinstance(parent, _ExtendMdiArea):
            parent = parent.parent()
        return parent

    def Save(self, file=None, temporary=False):
        """
        Save the content of the window.

        If *file* is given, the content of the window is saved via _save method.

        If *file* is not given, it is saved in the last-saved file if it exists.

        If *temporary* is True, it is saved in the temporary file in .lys/workspace/ automatically.

        Args:
            file(str): the file to be saved.
        """
        if temporary:
            os.makedirs(os.path.dirname(self.__tmpFile), exist_ok=True)
            self._save(self.__tmpFile)
            self.__modified = True
        else:
            if file is not None:
                self.__file = os.path.abspath(file)
                os.makedirs(os.path.dirname(self.__file), exist_ok=True)
            self._save(self.__file)
            self.saved.emit()
            self.__modified = False
        self.setWindowTitle(self.Name())

    def close(self, force=False):
        """Reimplementation of close in QMdiSubWindow"""
        self.__closeflg = not force
        super().close()

    def closeEvent(self, event):
        """Reimplementation of closeEvent in QMdiSubWindow"""
        if self.__closeflg:
            msg = QMessageBox(parent=_ExtendMdiArea.current())
            msg.setIcon(QMessageBox.Warning)
            msg.setWindowTitle("Caution")
            if self.__file is None:
                msg.setText("This window is not saved. Do you really want to close it?")
                msg.setStandardButtons(QMessageBox.Ok | QMessageBox.Cancel)
            else:
                msg.setText("Do you want to save the content of this window to " + self.__file + "?")
                msg.setStandardButtons(QMessageBox.Yes | QMessageBox.No | QMessageBox.Cancel)
            ok = msg.exec_()
            if ok == QMessageBox.Cancel:
                return event.ignore()
            if ok == QMessageBox.Yes:
                self.Save()
        return super().closeEvent(event)

    def FileName(self):
        """Return filename that saves content of the window"""
        return self.__file

    def TemporaryFile(self):
        """Return temporary filename that hold content of the window"""
        return self.__tmpFile

    def Name(self):
        """Return name of the window, which is automatically determined by filename."""
        if self.__file is not None:
            p = Path(self.FileName())
            p = p.relative_to(home())
            name = str(p)
            if self.__modified:
                name += "*"
            return name
        else:
            file = self.TemporaryFile()
            return os.path.basename(file) + " (temporary)"

    def _save(self, file):
        raise NotImplementedError

    def _prefix(self):
        pass

    def _suffix(self):
        pass<|MERGE_RESOLUTION|>--- conflicted
+++ resolved
@@ -4,11 +4,7 @@
 from pathlib import Path
 
 
-<<<<<<< HEAD
-from LysQt.QtWidgets import QMdiArea, QMdiSubWindow, QSizePolicy, QMessageBox, QSpinBox, QDoubleSpinBox, QCheckBox, QRadioButton, QComboBox, QLineEdit, QListWidget, QTextEdit
-=======
 from LysQt.QtWidgets import QMdiArea, QMdiSubWindow, QMessageBox, QSpinBox, QDoubleSpinBox, QCheckBox, QRadioButton, QComboBox, QLineEdit, QListWidget, QTextEdit
->>>>>>> 66a1d53b
 from LysQt.QtCore import Qt, pyqtSignal, QPoint
 from . import home, load, SettingDict
 from .generalWidgets import ScientificSpinBox, ColorSelection, ColormapSelection
@@ -270,11 +266,7 @@
         name = obj.objectName()
         if _checkName(name):
             if name in settings:
-<<<<<<< HEAD
-                obj.setPlainText(settings[name]) 
-=======
                 obj.setPlainText(settings[name])
->>>>>>> 66a1d53b
 
 
 def _save(self, file):
@@ -304,21 +296,13 @@
         name = obj.objectName()
         if _checkName(name):
             settings[name] = [obj.item(i).text() for i in range(obj.count())]
-<<<<<<< HEAD
-=======
 
     for obj in self.findChildren(QTextEdit):
         name = obj.objectName()
         if _checkName(name):
             settings[name] = obj.toPlainText()
     return settings
->>>>>>> 66a1d53b
-
-    for obj in self.findChildren(QTextEdit):
-        name = obj.objectName()
-        if _checkName(name):
-            settings[name] = obj.toPlainText()
-    return settings
+
 
 def _checkName(name):
     if name == "":
