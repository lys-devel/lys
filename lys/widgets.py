import os
import sys
import traceback
from pathlib import Path


<<<<<<< HEAD
from LysQt.QtWidgets import QMdiArea, QMdiSubWindow, QMessageBox, QSpinBox, QDoubleSpinBox, QCheckBox, QRadioButton, QComboBox, QLineEdit, QListWidget
=======
from LysQt.QtWidgets import QMdiArea, QMdiSubWindow, QSizePolicy, QMessageBox, QSpinBox, QDoubleSpinBox, QCheckBox, QRadioButton, QComboBox, QLineEdit, QListWidget, QTextEdit
>>>>>>> 4033e5ab
from LysQt.QtCore import Qt, pyqtSignal, QPoint
from . import home, load, SettingDict
from .generalWidgets import ScientificSpinBox, ColorSelection, ColormapSelection


class _ExtendMdiArea(QMdiArea):
    """
    MdiArea that manage AutoSavedWindows.
    """
    _main = None

    @classmethod
    def current(cls):
        return cls._main._mdiArea()

    def __init__(self, parent, workspace="default"):
        super().__init__()
        _ExtendMdiArea._main = parent
        self._workspace = workspace
        self.__list = []
        self._dicFile = home() + '/.lys/workspace/' + workspace + '/winDict.dic'
        self._windir = home() + '/.lys/workspace/' + workspace + '/wins'

    def update(self):
        dic = {}
        for i, w in enumerate(self.__list):
            d = {}
            d["FileName"] = w.FileName()
            d["TemporaryFile"] = w.TemporaryFile()
            dic[i] = d
        #print("-----update-----\n", dic)
        with open(self._dicFile, 'w') as f:
            f.write(str(dic))

    def _fileNames(self):
        return [w.FileName() for w in self.__list if w.FileName() is not None]

    def _AddAutoWindow(self, win):
        if not win.FileName() in self._fileNames():
            self.__list.append(win)
            win.saved.connect(self.update)
            win.closed.connect(lambda: self._RemoveAutoWindow(win))
            self.update()

    def _RemoveAutoWindow(self, win):
        if win in self.__list:
            self.__list.remove(win)
            if os.path.exists(win.TemporaryFile()):
                os.remove(win.TemporaryFile())
            self.update()

    def CloseAllWindows(self):
        for win in self.__list:
            self.__list.remove(win)
            win.close(force=True)
            self.update()

    def addSubWindow(self, window):
        super().addSubWindow(window)
        window.closed.connect(lambda: self.removeSubWindow(window))
        if isinstance(window, AutoSavedWindow):
            self._AddAutoWindow(window)

    @classmethod
    def loadedWindow(cls, path):
        if path is None:
            return None
        for work in cls._main._mdiArea("__all__"):
            for win in work.__list:
                file = win.FileName()
                if win.FileName() is None:
                    continue
                if Path(file) == Path(path).absolute():
                    return win

    def RestoreAllWindows(self):
        # load dict to restore
        os.makedirs(self._windir, exist_ok=True)
        if os.path.exists(self._dicFile):
            with open(self._dicFile, 'r') as f:
                dic = eval(f.read())
        else:
            dic = {}
        # load all windows and disconnect if it is temporary
        self.__list = []
        i = 0
        while i in dic:
            try:
                w = load(dic[i]["TemporaryFile"], tmpFile=dic[i]["TemporaryFile"])
                w._changeFileName(dic[i]["FileName"])
            except Exception as e:
                print("Load is skipped because of Failure:", e, file=sys.stderr)
                print(traceback.format_exc(), file=sys.stderr)
            i += 1
        self.update()

    def StoreAllWindows(self):
        wins = list(self.__list)
        self.__list.clear()
        for win in reversed(wins):
            win.close(force=True)

    def tmpFilePath(self, prefix, suffix):
        os.makedirs(self._windir, exist_ok=True)
        used = [w.TemporaryFile() for w in self.__list]
        for i in range(1000):
            path = self._windir + '/' + prefix + str(i).zfill(3) + suffix
            if path not in used:
                return path
        print('Too many windows.', file=sys.stderr)


class LysSubWindow(QMdiSubWindow):
    """
    LysSubWindow is customized QMdiSubWindow, which implement some usuful methods and signals.

    When a *AutoSavedWindow* is instantiated, it is automatically added to current MdiArea.

    It is recommended to inherit this class when developers implement new sub windows in lys.

    User input on several QWidgets can be saved and restored from file. See :meth:`saveSettings` and :meth:`restoreSettings` for detail.

    LysSubWindow can be attached to different LysSubWindow. See :meth:`attach` for detail.

    Args:
        floating(bool): Whether the window in in the current mdi area, or floating out side the medi area.
    """
    __win = []

    resized = pyqtSignal()
    """
    *resized* signal is emitted when the window is resized.
    """
    moved = pyqtSignal()
    """
    *moved* signal is emitted when the window is moved.
    """
    closed = pyqtSignal(object)
    """
    *closed* signal is emitted when the window is closed.
    """

    def __init__(self, floating=False):
        from . import glb
        super().__init__()
        self._parent = None
        self._floating = floating
        if floating:
            LysSubWindow.__win.append(self)
            glb.mainWindow().closed.connect(self.close)
        else:
            _ExtendMdiArea.current().addSubWindow(self)
        self.setAttribute(Qt.WA_DeleteOnClose)
        self.updateGeometry()
        self.show()

    def resizeEvent(self, event):
        """Reimplementation of resizeEvent in QMdiSubWindow"""
        self.resized.emit()
        return super().resizeEvent(event)

    def moveEvent(self, event):
        """Reimplementation of moveEvent in QMdiSubWindow"""
        self.moved.emit()
        return super().moveEvent(event)

    def closeEvent(self, event):
        """Reimplementation of closeEvent in QMdiSubWindow"""
        if self._parent is not None:
            self._parent.moved.disconnect(self.attachTo)
            self._parent.resized.disconnect(self.attachTo)
            self._parent.closed.disconnect(self.close)
        self.closed.emit(self)
        return super().closeEvent(event)

    def attach(self, parent):
        """
        Attach *self* to *parent*

        After it is attached, the window follows the *parent* widget automatically.

        This functionarity is usually used for several setting widgets (such as ModifyWindow of Graph), which should follow the parent (such as Graph)
        """
        self._parent = parent
        if isinstance(parent, LysSubWindow):
            self._parent.moved.connect(self.attachTo)
            self._parent.resized.connect(self.attachTo)
            self._parent.closed.connect(self.close)

    def attachTo(self):
        """
        Attach *self* to pre-registered parent by :meth:`attach`.

        When the parent window is move programatically by :func:`move`, the window does not follow.

        Developers should call this method to intentionally attach it to parent.
        """
        if self._parent is not None:
            pos = self._parent.pos()
            frm = self._parent.frameGeometry()
            self.move(QPoint(pos.x() + frm.width(), pos.y()))

    def saveSettings(self, file):
        """
        Export all widgets settings from default setting file specified by name.
        User input on various widgets are easily loaded from file by :meth:`restoreSettings`.
        """
        _save(self, file)

    def restoreSettings(self, file):
        """
        Import all widgets settings from default setting file specified by name.
        User input on various widgets are easily exported to file by :meth:`saveSettings`.
        """
        return _restore(self, file)

    def isFloating(self):
        """Return if the window is out of the mdi window or not"""
        return self._floating


def _restore(self, file):
    settings = SettingDict(file)

    for obj in self.findChildren(QSpinBox) + self.findChildren(QDoubleSpinBox):
        name = obj.objectName()
        if _checkName(name):
            if name in settings:
                obj.setValue(settings[name])

    for obj in self.findChildren(QCheckBox) + self.findChildren(QRadioButton):
        name = obj.objectName()
        if _checkName(name):
            if name in settings:
                obj.setChecked(settings[name])

    for obj in self.findChildren(QComboBox):
        name = obj.objectName()
        if _checkName(name):
            if name in settings:
                i = obj.findText(settings[name])
                if i != -1:
                    obj.setCurrentIndex(i)

    for obj in self.findChildren(QLineEdit):
        name = obj.objectName()
        if _checkName(name):
            if name in settings:
                obj.setText(settings[name])

    for obj in self.findChildren(QListWidget):
        name = obj.objectName()
        if _checkName(name):
            obj.clear()
            if name in settings:
                obj.addItems(settings[name])

    for obj in self.findChildren(QTextEdit):
        name = obj.objectName()
        if _checkName(name):
            if name in settings:
                obj.setPlainText(settings[name]) 


def _save(self, file):
    settings = SettingDict(file)

    for obj in self.findChildren(QSpinBox) + self.findChildren(QDoubleSpinBox):
        name = obj.objectName()
        if _checkName(name):
            settings[name] = obj.value()

    for obj in self.findChildren(QCheckBox) + self.findChildren(QRadioButton):
        name = obj.objectName()
        if _checkName(name):
            settings[name] = obj.isChecked()

    for obj in self.findChildren(QComboBox):
        name = obj.objectName()
        if _checkName(name):
            settings[name] = obj.currentText()

    for obj in self.findChildren(QLineEdit):
        name = obj.objectName()
        if _checkName(name):
            settings[name] = obj.text()

    for obj in self.findChildren(QListWidget):
        name = obj.objectName()
        if _checkName(name):
            settings[name] = [obj.item(i).text() for i in range(obj.count())]

    for obj in self.findChildren(QTextEdit):
        name = obj.objectName()
        if _checkName(name):
            settings[name] = obj.toPlainText()
    return settings

def _checkName(name):
    if name == "":
        return False
    elif name.startswith("qt_"):
        return False
    else:
        return True


class AutoSavedWindow(LysSubWindow):
    """
    This is a base widget class for auto save feature, which is mainly used for Graph class.

    When a *AutoSavedWindow* is instantiated, it is automatically added to current MdiArea.

    At the same time, the window is connected to a temporary file in .lys/workspace/. See :meth:`Save` for detail.

    This functionarity is realized by calling :meth:`_save` method, which should be implemented in class that inherit *AutoSavedWindow*

    To gives default file name, the class should also implement :meth:`_prefix` and :meth:`_suffix` methods, in addition to :meth:`save` method.

    """
    saved = pyqtSignal()
    """*saved* signal is emitted when it is saved."""

    def __new__(cls, file=None, warn=True, **kwargs):
        obj = _ExtendMdiArea.loadedWindow(file)
        if obj is not None:
            obj.raise_()
            if obj._mdiArea() == _ExtendMdiArea.current():
                if warn:
                    print(file + " has been loaded in " + obj._mdiArea()._workspace, file=sys.stderr)
                return None
            elif warn:
                msg = QMessageBox(parent=_ExtendMdiArea.current())
                msg.setIcon(QMessageBox.Warning)
                msg.setText(file + " has been loaded in " + obj._mdiArea()._workspace + ". Do you want to move it to current workspace?")
                msg.setWindowTitle("Caution")
                msg.setStandardButtons(QMessageBox.Ok | QMessageBox.Cancel)
                ok = msg.exec_()
                if ok == QMessageBox.Cancel:
                    return None
                else:
                    obj.close(force=True)
                    return super().__new__(cls)
        return super().__new__(cls)

    def __init__(self, file=None, *args, tmpFile=None, **kwargs):
        self.__closeflg = True
        self.__modified = False
        if file is None:
            self.__file = None
        else:
            self.__file = os.path.abspath(file)
        if tmpFile is None:
            self.__tmpFile = _ExtendMdiArea.current().tmpFilePath(self._prefix(), self._suffix())
        else:
            self.__tmpFile = tmpFile
        super().__init__()
        self.setWindowTitle(self.Name())

    def _changeFileName(self, file):
        self.__file = file
        self.setWindowTitle(self.Name())

    def _mdiArea(self):
        parent = self
        while not isinstance(parent, _ExtendMdiArea):
            parent = parent.parent()
        return parent

    def Save(self, file=None, temporary=False):
        """
        Save the content of the window.

        If *file* is given, the content of the window is saved via _save method.

        If *file* is not given, it is saved in the last-saved file if it exists.

        If *temporary* is True, it is saved in the temporary file in .lys/workspace/ automatically.

        Args:
            file(str): the file to be saved.
        """
        if temporary:
            os.makedirs(os.path.dirname(self.__tmpFile), exist_ok=True)
            self._save(self.__tmpFile)
            self.__modified = True
        else:
            if file is not None:
                self.__file = os.path.abspath(file)
                os.makedirs(os.path.dirname(self.__file), exist_ok=True)
            self._save(self.__file)
            self.saved.emit()
            self.__modified = False
        self.setWindowTitle(self.Name())

    def close(self, force=False):
        """Reimplementation of close in QMdiSubWindow"""
        self.__closeflg = not force
        super().close()

    def closeEvent(self, event):
        """Reimplementation of closeEvent in QMdiSubWindow"""
        if self.__closeflg:
            msg = QMessageBox(parent=_ExtendMdiArea.current())
            msg.setIcon(QMessageBox.Warning)
            msg.setWindowTitle("Caution")
            if self.__file is None:
                msg.setText("This window is not saved. Do you really want to close it?")
                msg.setStandardButtons(QMessageBox.Ok | QMessageBox.Cancel)
            else:
                msg.setText("Do you want to save the content of this window to " + self.__file + "?")
                msg.setStandardButtons(QMessageBox.Yes | QMessageBox.No | QMessageBox.Cancel)
            ok = msg.exec_()
            if ok == QMessageBox.Cancel:
                return event.ignore()
            if ok == QMessageBox.Yes:
                self.Save()
        return super().closeEvent(event)

    def FileName(self):
        """Return filename that saves content of the window"""
        return self.__file

    def TemporaryFile(self):
        """Return temporary filename that hold content of the window"""
        return self.__tmpFile

    def Name(self):
        """Return name of the window, which is automatically determined by filename."""
        if self.__file is not None:
            p = Path(self.FileName())
            p = p.relative_to(home())
            name = str(p)
            if self.__modified:
                name += "*"
            return name
        else:
            file = self.TemporaryFile()
            return os.path.basename(file) + " (temporary)"

    def _save(self, file):
        raise NotImplementedError

    def _prefix(self):
        pass

    def _suffix(self):
        pass<|MERGE_RESOLUTION|>--- conflicted
+++ resolved
@@ -4,11 +4,7 @@
 from pathlib import Path
 
 
-<<<<<<< HEAD
-from LysQt.QtWidgets import QMdiArea, QMdiSubWindow, QMessageBox, QSpinBox, QDoubleSpinBox, QCheckBox, QRadioButton, QComboBox, QLineEdit, QListWidget
-=======
-from LysQt.QtWidgets import QMdiArea, QMdiSubWindow, QSizePolicy, QMessageBox, QSpinBox, QDoubleSpinBox, QCheckBox, QRadioButton, QComboBox, QLineEdit, QListWidget, QTextEdit
->>>>>>> 4033e5ab
+from LysQt.QtWidgets import QMdiArea, QMdiSubWindow, QMessageBox, QSpinBox, QDoubleSpinBox, QCheckBox, QRadioButton, QComboBox, QLineEdit, QListWidget, QTextEdit
 from LysQt.QtCore import Qt, pyqtSignal, QPoint
 from . import home, load, SettingDict
 from .generalWidgets import ScientificSpinBox, ColorSelection, ColormapSelection
@@ -270,7 +266,7 @@
         name = obj.objectName()
         if _checkName(name):
             if name in settings:
-                obj.setPlainText(settings[name]) 
+                obj.setPlainText(settings[name])
 
 
 def _save(self, file):
@@ -306,6 +302,7 @@
         if _checkName(name):
             settings[name] = obj.toPlainText()
     return settings
+
 
 def _checkName(name):
     if name == "":
